from fastapi import FastAPI
<<<<<<< HEAD

=======
from src.classes.analyze_video_response import AnalyzeVideoResponse
>>>>>>> 2eb67e87
from src.services.image_analysis_service import run_image_analysis
from src.services.video_service import download_video

app = FastAPI()


@app.get("/")
async def root():
    return {"message": "Hello World"}


<<<<<<< HEAD
@app.post("/process_video")
async def process_video(video_url: str, target_item: str):
    download_video(video_url)
    run_image_analysis()
    return {"video_url": video_url, "target_item": target_item}
=======
@app.post("/analyze_video")
async def analyze_video(video_url: str, target_item: str) -> AnalyzeVideoResponse:
    video_data = download_video(video_url)
    results = run_image_analysis(video_data)
    return AnalyzeVideoResponse(video_url=video_url, target_item=target_item, results=results)
>>>>>>> 2eb67e87
<|MERGE_RESOLUTION|>--- conflicted
+++ resolved
@@ -1,9 +1,6 @@
 from fastapi import FastAPI
-<<<<<<< HEAD
 
-=======
 from src.classes.analyze_video_response import AnalyzeVideoResponse
->>>>>>> 2eb67e87
 from src.services.image_analysis_service import run_image_analysis
 from src.services.video_service import download_video
 
@@ -15,16 +12,12 @@
     return {"message": "Hello World"}
 
 
-<<<<<<< HEAD
-@app.post("/process_video")
-async def process_video(video_url: str, target_item: str):
-    download_video(video_url)
-    run_image_analysis()
-    return {"video_url": video_url, "target_item": target_item}
-=======
 @app.post("/analyze_video")
-async def analyze_video(video_url: str, target_item: str) -> AnalyzeVideoResponse:
+async def analyze_video(
+    video_url: str, target_item: str
+) -> AnalyzeVideoResponse:
     video_data = download_video(video_url)
     results = run_image_analysis(video_data)
-    return AnalyzeVideoResponse(video_url=video_url, target_item=target_item, results=results)
->>>>>>> 2eb67e87
+    return AnalyzeVideoResponse(
+        video_url=video_url, target_item=target_item, results=results
+    )